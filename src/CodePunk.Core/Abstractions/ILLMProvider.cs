using System.Text.Json;
using CodePunk.Core.Models;

namespace CodePunk.Core.Abstractions;

/// <summary>
/// Provider for LLM services (OpenAI, Anthropic, etc.)
/// </summary>
public interface ILLMProvider
{
    /// <summary>
    /// The name of this provider (e.g., "OpenAI", "Anthropic")
    /// </summary>
    string Name { get; }

    /// <summary>
    /// Available models for this provider
    /// </summary>
    IReadOnlyList<LLMModel> Models { get; }

    /// <summary>
    /// Optionally fetch live model list from the provider. Implementations may return an empty list or throw on error.
    /// </summary>
    Task<IReadOnlyList<LLMModel>> FetchModelsAsync(CancellationToken cancellationToken = default);

    /// <summary>
    /// Send a non-streaming request to the LLM
    /// </summary>
    Task<LLMResponse> SendAsync(LLMRequest request, CancellationToken cancellationToken = default);

    /// <summary>
    /// Send a streaming request to the LLM
    /// </summary>
    IAsyncEnumerable<LLMStreamChunk> StreamAsync(LLMRequest request, CancellationToken cancellationToken = default);
}

/// <summary>
/// Configuration for LLM providers
/// </summary>
public record LLMProviderConfig
{
    public required string Name { get; init; }
    public required string ApiKey { get; init; }
    public string? BaseUrl { get; init; }
    public Dictionary<string, string> ExtraHeaders { get; init; } = new();
    public Dictionary<string, object> ExtraParameters { get; init; } = new();
}

/// <summary>
/// Represents an LLM model
/// </summary>
public record LLMModel
{
    public required string Id { get; init; }
    public required string Name { get; init; }
    public string? Description { get; init; }
    public int MaxTokens { get; init; } = 4096;
    public int ContextWindow { get; init; } = 4096;
    public decimal CostPerInputToken { get; init; }
    public decimal CostPerOutputToken { get; init; }
    public bool SupportsTools { get; init; } = true;
    public bool SupportsStreaming { get; init; } = true;
}

/// <summary>
/// Request to an LLM provider
/// </summary>
public record LLMRequest
{
    public required string ModelId { get; init; }
    public required IReadOnlyList<Message> Messages { get; init; }
    public IReadOnlyList<LLMTool>? Tools { get; init; }
    public string? SystemPrompt { get; init; }
    public int MaxTokens { get; init; } = 1000;
    public double Temperature { get; init; } = 0.7;
    public double TopP { get; init; } = 1.0;
    public bool UseEphemeralCache { get; init; }
<<<<<<< HEAD
    /// <summary>
    /// Optional structured-output configuration, enabling providers to return strict JSON or JSON matching a schema.
    /// When supported, providers will use native response formatting (e.g., OpenAI response_format) or prompt guidance.
=======
    public string[]? Stop { get; init; }
    public int? Seed { get; init; }
    public double? FrequencyPenalty { get; init; }
    public double? PresencePenalty { get; init; }
    /// <summary>
    /// Provider hint for tool invocation behavior: "auto" | "required" | "none"
    /// </summary>
    public string? ToolChoice { get; init; }
    /// <summary>
    /// Optional structured-output configuration (e.g., JSON/JSON schema)
>>>>>>> d7783d3c
    /// </summary>
    public LLMResponseFormat? ResponseFormat { get; init; }
}

/// <summary>
/// Response from an LLM provider
/// </summary>
public record LLMResponse
{
    public required string Content { get; init; }
    public IReadOnlyList<ToolCall>? ToolCalls { get; init; }
    public LLMUsage? Usage { get; init; }
    public LLMFinishReason FinishReason { get; init; } = LLMFinishReason.Stop;
    public LLMPromptCacheInfo? PromptCache { get; init; }
}

/// <summary>
/// Streaming chunk from an LLM provider
/// </summary>
public record LLMStreamChunk
{
    public string? Content { get; init; }
    public ToolCall? ToolCall { get; init; }
    public LLMUsage? Usage { get; init; }
    public LLMFinishReason? FinishReason { get; init; }
    public bool IsComplete { get; init; }
    public LLMPromptCacheInfo? PromptCache { get; init; }
    public string? EventType { get; init; }
    public ServerToolUseEvent? ServerToolUse { get; init; }
    public McpToolUseEvent? McpToolUse { get; init; }
    public WebSearchToolResultEvent? WebSearchToolResult { get; init; }
}

/// <summary>
<<<<<<< HEAD
/// Response formatting preferences. For OpenAI, maps to response_format.
/// If Type == "json_schema", a JsonSchema should be provided; SchemaName may be required by some providers.
=======
/// Response formatting preferences. When Type is "json_schema", JsonSchema should be provided.
/// For OpenAI this maps to response_format: { type: "json_schema", json_schema: { name, schema } }.
>>>>>>> d7783d3c
/// </summary>
public sealed record LLMResponseFormat
{
    /// <summary>
    /// "text" | "json_object" | "json_schema"
    /// </summary>
    public required string Type { get; init; }

    /// <summary>
<<<<<<< HEAD
    /// Optional schema name for providers that require a name for the schema (e.g., OpenAI json_schema.name).
=======
    /// Optional schema name for providers that require one (e.g., OpenAI json_schema name)
>>>>>>> d7783d3c
    /// </summary>
    public string? SchemaName { get; init; }

    /// <summary>
    /// Raw JSON schema when Type == "json_schema".
    /// </summary>
    public JsonElement? JsonSchema { get; init; }
}

public record ServerToolUseEvent(string Id, string Name, string? Query);

public record McpToolUseEvent(string Id, string Name, string? ServerName, JsonElement Input);

public record WebSearchToolResultEvent(string? ToolUseId, bool? IsError, JsonElement? Content);

/// <summary>
/// Tool definition for LLM function calling
/// </summary>
public record LLMTool
{
    public required string Name { get; init; }
    public required string Description { get; init; }
    public JsonElement Parameters { get; init; }
}

/// <summary>
/// Tool call from LLM
/// </summary>
public record ToolCall
{
    public required string Id { get; init; }
    public required string Name { get; init; }
    public JsonElement Arguments { get; init; }
}

/// <summary>
/// Usage statistics from LLM response
/// </summary>
public record LLMUsage
{
    public int InputTokens { get; init; }
    public int OutputTokens { get; init; }
    public int TotalTokens => InputTokens + OutputTokens;
    public decimal EstimatedCost { get; init; }
}

/// <summary>
/// Reason why LLM finished generating
/// </summary>
public enum LLMFinishReason
{
    Stop,
    MaxTokens,
    ToolCall,
    ContentFilter,
    Error
}
/// <summary>
/// Information about provider-side prompt cache entries.
/// </summary>
public record LLMPromptCacheInfo
{
    public required string CacheId { get; init; }
    public DateTimeOffset CreatedAt { get; init; }
    public DateTimeOffset? ExpiresAt { get; init; }
}<|MERGE_RESOLUTION|>--- conflicted
+++ resolved
@@ -75,11 +75,10 @@
     public double Temperature { get; init; } = 0.7;
     public double TopP { get; init; } = 1.0;
     public bool UseEphemeralCache { get; init; }
-<<<<<<< HEAD
+
     /// <summary>
     /// Optional structured-output configuration, enabling providers to return strict JSON or JSON matching a schema.
     /// When supported, providers will use native response formatting (e.g., OpenAI response_format) or prompt guidance.
-=======
     public string[]? Stop { get; init; }
     public int? Seed { get; init; }
     public double? FrequencyPenalty { get; init; }
@@ -90,7 +89,6 @@
     public string? ToolChoice { get; init; }
     /// <summary>
     /// Optional structured-output configuration (e.g., JSON/JSON schema)
->>>>>>> d7783d3c
     /// </summary>
     public LLMResponseFormat? ResponseFormat { get; init; }
 }
@@ -125,13 +123,8 @@
 }
 
 /// <summary>
-<<<<<<< HEAD
 /// Response formatting preferences. For OpenAI, maps to response_format.
 /// If Type == "json_schema", a JsonSchema should be provided; SchemaName may be required by some providers.
-=======
-/// Response formatting preferences. When Type is "json_schema", JsonSchema should be provided.
-/// For OpenAI this maps to response_format: { type: "json_schema", json_schema: { name, schema } }.
->>>>>>> d7783d3c
 /// </summary>
 public sealed record LLMResponseFormat
 {
@@ -141,11 +134,7 @@
     public required string Type { get; init; }
 
     /// <summary>
-<<<<<<< HEAD
     /// Optional schema name for providers that require a name for the schema (e.g., OpenAI json_schema.name).
-=======
-    /// Optional schema name for providers that require one (e.g., OpenAI json_schema name)
->>>>>>> d7783d3c
     /// </summary>
     public string? SchemaName { get; init; }
 
