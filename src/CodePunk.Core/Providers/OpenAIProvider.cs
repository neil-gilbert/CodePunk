--- conflicted
+++ resolved
@@ -194,39 +194,6 @@
     {
         var openAIRequest = ConvertToOpenAIRequest(request, stream: true);
 
-<<<<<<< HEAD
-        HttpResponseMessage? response = null;
-        for (var attempt = 0; attempt < 4; attempt++)
-        {
-            response = await _httpClient.PostAsJsonAsync("chat/completions", openAIRequest, _jsonOptions, cancellationToken);
-            if (response.IsSuccessStatusCode) break;
-
-            var status = (int)response.StatusCode;
-            if (status == 429 || status == 503)
-            {
-                var retryAfter = GetRetryAfterDelay(response);
-                if (retryAfter.HasValue && retryAfter.Value > TimeSpan.Zero)
-                {
-                    await Task.Delay(retryAfter.Value, cancellationToken);
-                    continue;
-                }
-                var delay = GetBackoffWithJitter(attempt);
-                if (delay > TimeSpan.Zero)
-                {
-                    await Task.Delay(delay, cancellationToken);
-                }
-                continue;
-            }
-
-            var errorBody = await SafeReadBodyAsync(response, cancellationToken);
-            throw CreateOpenAIApiException(response, errorBody);
-        }
-
-        if (response == null)
-            yield break;
-
-=======
-        // Serialize request and send with ResponseHeadersRead to enable true streaming (SSE)
         using var httpRequest = new HttpRequestMessage(HttpMethod.Post, "chat/completions");
         var payload = JsonSerializer.Serialize(openAIRequest, _jsonOptions);
         httpRequest.Content = new StringContent(payload, Encoding.UTF8, "application/json");
@@ -237,7 +204,6 @@
             httpRequest,
             HttpCompletionOption.ResponseHeadersRead,
             cancellationToken);
->>>>>>> d7783d3c
         response.EnsureSuccessStatusCode();
 
         await using var stream = await response.Content.ReadAsStreamAsync(cancellationToken);
@@ -423,9 +389,6 @@
             }).ToArray();
         }
 
-<<<<<<< HEAD
-        // Structured output support via OpenAI response_format
-=======
         if (request.Stop is { Length: > 0 })
         {
             requestObj["stop"] = request.Stop;
@@ -451,7 +414,6 @@
             requestObj["tool_choice"] = request.ToolChoice;
         }
 
->>>>>>> d7783d3c
         if (request.ResponseFormat is { } rf)
         {
             if (string.Equals(rf.Type, "json_schema", StringComparison.OrdinalIgnoreCase) && rf.JsonSchema.HasValue)
